--- conflicted
+++ resolved
@@ -378,11 +378,7 @@
 sub exportables {
     my $class = shift;
     no strict REFS;
-<<<<<<< HEAD
-    no warnings 'once';
-=======
     no warnings ONCE;
->>>>>>> 9f070aaf
 
     my $cache = ${ $class.PKG.EXPORTABLES } ||= do {
         my ($pkg, $symbols, %done, @all, %any, %tags, %hooks, @fails, @before, @after);
