--- conflicted
+++ resolved
@@ -30,13 +30,11 @@
     Fixed a bug in the auto_can feature of Badger::Class::Methods which
     prevented it from working with subclasses.
 
-<<<<<<< HEAD
     Added no_config() method to Badger::Hub.
-=======
+
     Added Badger::Comparable and Badger::Duration.
 
     Added plurality() and inflect() to Badger::Utils.
->>>>>>> a1be866b
 
   Version 0.09 - 8th February 2012
     Added Badger::Codec::Timestamp. Changed Badger::Timestamp to numify
